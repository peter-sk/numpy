--- conflicted
+++ resolved
@@ -13,19 +13,9 @@
     - python: 3.2
       env: USE_DEBUG=1
     - python: 2.7
-<<<<<<< HEAD
-      env: NPY_SEPARATE_COMPILATION=0
+      env: NPY_SEPARATE_COMPILATION=0 PYTHON_OO=1
     - python: 3.4
       env: NPY_RELAXED_STRIDES_CHECKING=0
-=======
-      env: NPY_SEPARATE_COMPILATION=0 PYTHON_OO=1
-    - python: 3.3
-      env: NPY_SEPARATE_COMPILATION=0
-    - python: 2.7
-      env: NPY_RELAXED_STRIDES_CHECKING=1
-    - python: 3.3
-      env: NPY_RELAXED_STRIDES_CHECKING=1
->>>>>>> 43ca904f
     - python: 2.7
       env: USE_BENTO=1
     - python: 2.7
