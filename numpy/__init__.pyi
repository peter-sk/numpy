--- conflicted
+++ resolved
@@ -508,15 +508,11 @@
     _FloatValue = Union[None, _CharLike, SupportsFloat]
     _ComplexValue = Union[None, _CharLike, SupportsFloat, SupportsComplex]
 
-<<<<<<< HEAD
 class integer(number, _real_generic):  # type: ignore
     # NOTE: `__index__` is technically defined in the bottom-most
     # sub-classes (`int64`, `uint32`, etc)
     def __index__(self) -> int: ...
 
-=======
-class integer(number): ...  # type: ignore
->>>>>>> d15254d4
 class signedinteger(integer): ...  # type: ignore
 
 class int8(signedinteger):
